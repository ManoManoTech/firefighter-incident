---
# See https://pre-commit.com for more information
# See https://pre-commit.com/hooks.html for more hooks

default_language_version:
  python: python3.12
repos:
  - repo: https://github.com/pre-commit/pre-commit-hooks
    rev: v4.6.0
    hooks:
      - id: check-toml
      - id: trailing-whitespace
      - id: check-executables-have-shebangs
      - id: debug-statements
      - id: end-of-file-fixer
        exclude: '.+main\.min\.css$'
      - id: check-added-large-files
      - id: check-merge-conflict
      - id: fix-byte-order-marker
  # Versions must be kept in sync with lockfile
  - repo: https://github.com/astral-sh/ruff-pre-commit
<<<<<<< HEAD
    rev: 'v0.4.9'
=======
    rev: 'v0.4.10'
>>>>>>> 60cc4a95
    hooks:
      - id: ruff
        args: [--fix, --exit-non-zero-on-fix]

  - repo: https://github.com/adrienverge/yamllint
    rev: v1.35.1
    hooks:
      - id: yamllint

  - repo: https://github.com/rtts/djhtml
    rev: '3.0.6'
    hooks:
      - id: djhtml
      # djcss disabled for now
      - id: djjs<|MERGE_RESOLUTION|>--- conflicted
+++ resolved
@@ -19,11 +19,7 @@
       - id: fix-byte-order-marker
   # Versions must be kept in sync with lockfile
   - repo: https://github.com/astral-sh/ruff-pre-commit
-<<<<<<< HEAD
-    rev: 'v0.4.9'
-=======
     rev: 'v0.4.10'
->>>>>>> 60cc4a95
     hooks:
       - id: ruff
         args: [--fix, --exit-non-zero-on-fix]
