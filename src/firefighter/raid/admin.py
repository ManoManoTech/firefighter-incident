from __future__ import annotations

from django.contrib import admin
<<<<<<< HEAD
from import_export.admin import ImportExportModelAdmin
=======
>>>>>>> 4f358db5

from firefighter.jira_app.admin import JiraIssueAdmin
from firefighter.raid.models import (
    FeatureTeam,
    JiraTicket,
    JiraTicketImpact,
    RaidArea,
)
<<<<<<< HEAD
from firefighter.raid.resources import FeatureTeamResource
=======
>>>>>>> 4f358db5


class JiraTicketImpactInline(admin.TabularInline[JiraTicketImpact, JiraTicket]):
    model = JiraTicketImpact
    extra = 0
    raw_id_fields = ["impact"]


@admin.register(JiraTicket)
class JiraTicketAdmin(JiraIssueAdmin):
    model = JiraTicket
    list_display = ["id", "key", "summary", "incident"]
    list_display_links = ["id", "key", "summary"]
    search_fields = ["id", "key", "summary", "description"]
    list_select_related = ["incident"]

    autocomplete_fields = ["watchers", "assignee", "reporter", "incident"]
    inlines = [JiraTicketImpactInline]


@admin.register(RaidArea)
class RaidAreaAdmin(admin.ModelAdmin[RaidArea]):
    model = RaidArea
    list_display = ["id", "name", "area"]
    list_display_links = ["id", "name"]
    list_filter = ["area"]
    search_fields = ["id", "name"]
    ordering = ["area", "name"]


@admin.register(FeatureTeam)
class FeatureTeamAdmin(ImportExportModelAdmin):
    resource_class = FeatureTeamResource
    model = FeatureTeam
    list_display = [
        "name",
        "jira_project_key",
    ]<|MERGE_RESOLUTION|>--- conflicted
+++ resolved
@@ -1,10 +1,8 @@
 from __future__ import annotations
 
 from django.contrib import admin
-<<<<<<< HEAD
 from import_export.admin import ImportExportModelAdmin
-=======
->>>>>>> 4f358db5
+
 
 from firefighter.jira_app.admin import JiraIssueAdmin
 from firefighter.raid.models import (
@@ -13,10 +11,8 @@
     JiraTicketImpact,
     RaidArea,
 )
-<<<<<<< HEAD
 from firefighter.raid.resources import FeatureTeamResource
-=======
->>>>>>> 4f358db5
+
 
 
 class JiraTicketImpactInline(admin.TabularInline[JiraTicketImpact, JiraTicket]):
