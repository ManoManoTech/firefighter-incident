{% load humanize %}
<div class="ff-tooltip flex-1 bg-base-200 rounded-lg shadow p-2 hover:bg-base-200/80 ">
  <div class="bg-no-repeat bg-right-top p-4">
    <span class="incident_time_tooltip tooltip_content bg-black dark:text-neutral-200 text-white rounded w-min p-2" style="width: fit-content">Opened:<br/>{{ incident.created_at|date:"SHORT_DATETIME_FORMAT" }} by {{ incident.created_by.full_name }}<br/>Last event:<br/>{{ incident.latest_event_ts|date:"SHORT_DATETIME_FORMAT" }}</span>
    <li class="col-span-1">
      <a href="{{ incident.get_absolute_url }}" class="block items-center justify-between">
        <div class="flex items-center space-x-3">
          <h3 class="text-neutral-900 dark:text-neutral-200 text-sm font-medium pr-8">#{{ incident.id }} {{ incident.title }} </h3>
        </div>
        {% if status != False %}
          {% include "./status_pill.html" with status=incident.status IncidentStatus=IncidentStatus only %}
        {% endif %}
        {% if incident.environment %}
          {% include "./environment_pill.html" with environment=incident.environment only %}
        {% endif %}
        <span class="inline-flex font-semibold rounded-full px-2 text-xs leading-5 bg-neutral-300 text-neutral-600 ">
          {{ incident.component.name }} ({{ incident.component.group.name }})
        </span>
        {% include "./priority_pill.html" with priority=incident.priority only %}
        <p class="mt-2 text-neutral-500 dark:text-neutral-200 text-sm line-clamp-3">{{ incident.description|truncatechars:150 }}</p>
        {% if incident.updated_at != incident.created_at %}
          <p class="mt-2 text-neutral-400 dark:text-neutral-300 text-xs">Last event: {{ incident.latest_event_ts|naturaltime }}</p>
        {% endif %}
<<<<<<< HEAD
        <p class="text-neutral-400 dark:text-neutral-300 text-xs">Opened: {{ incident.created_at | naturaltime  }}</p>
=======
        <p class=" text-neutral-400 dark:text-neutral-300 text-xs">Opened: {{ incident.created_at|naturaltime }}</p>
>>>>>>> 4d64afab
      </a>
    </li>
  </div>
</div><|MERGE_RESOLUTION|>--- conflicted
+++ resolved
@@ -21,11 +21,7 @@
         {% if incident.updated_at != incident.created_at %}
           <p class="mt-2 text-neutral-400 dark:text-neutral-300 text-xs">Last event: {{ incident.latest_event_ts|naturaltime }}</p>
         {% endif %}
-<<<<<<< HEAD
         <p class="text-neutral-400 dark:text-neutral-300 text-xs">Opened: {{ incident.created_at | naturaltime  }}</p>
-=======
-        <p class=" text-neutral-400 dark:text-neutral-300 text-xs">Opened: {{ incident.created_at|naturaltime }}</p>
->>>>>>> 4d64afab
       </a>
     </li>
   </div>
