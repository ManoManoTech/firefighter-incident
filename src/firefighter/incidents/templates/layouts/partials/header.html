--- conflicted
+++ resolved
@@ -18,13 +18,8 @@
                   </a>
                 </summary>
                 <ul class="p-2 rounded-md z-[15]">
-<<<<<<< HEAD
-                  {% for child in item.children%}
-                    <li><a {% if item.boost %}hx-boost="true"{% else %}hx-boost="false"{% endif %} href="{{child.url}}" class="{% if child.selected %}active{% endif %}">{{child.title}}{% if item.badge %}<span class="badge">{{child.badge}}</span>
-=======
                   {% for child in item.children %}
-                    <li><a {% if item.boost %}hx-boost="true"{% else %}hx-boost="false"{% endif %} href="{{ child.url }}" class="dropdown dropdown-right {% if child.selected %}active{% endif %}">{{ child.title }}{% if item.badge %}<span class="badge">{{ child.badge }}</span>
->>>>>>> 4d64afab
+                    <li><a {% if item.boost %}hx-boost="true"{% else %}hx-boost="false"{% endif %} href="{{ child.url }}" class="{% if child.selected %}active{% endif %}">{{ child.title }}{% if item.badge %}<span class="badge">{{ child.badge }}</span>
                     {% endif %}</a></li>
                   {% endfor %}
                 </ul>
@@ -48,13 +43,8 @@
         {% if item.children %}
           <li class="dropdown dropdown-hover dropdown-bottom ">
             <div tabindex="0" role="button" class="btn btn-ghost">
-<<<<<<< HEAD
               <a {% if item.boost %}hx-boost="true"{% else %}hx-boost="false"{% endif %} {% if item.url %} href="{{item.url}}"{% endif %} class="{% if item.selected %}{% endif %}">
                 {{item.title}}
-=======
-              <a {% if item.boost %}hx-boost="true"{% else %}hx-boost="false"{% endif %} {% if item.url %} href="{{ item.url }}"{% endif %} class=" {% if item.selected %}{% endif %}">
-                {{ item.title }}
->>>>>>> 4d64afab
               </a>
             </div>
             <ul tabindex="0" class="dropdown-content p-2 rounded-md z-[15] menu  ml-0 p-2 shadow bg-neutral-800 rounded-box w-52">
