--- conflicted
+++ resolved
@@ -109,13 +109,7 @@
                 title=incident.title,
                 details=incident.description,
                 incident_id=incident.id,
-<<<<<<< HEAD
-                conference_url=(
-                    incident.slack_channel_url or incident.status_page_url
-                ),
-=======
                 conference_url=(incident.slack_channel_url or incident.status_page_url),
->>>>>>> 60cc4a95
                 triggered_by=user,
             )
         except Exception as e:  # TODO better exception handling
